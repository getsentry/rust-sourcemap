//! This library implements basic processing of JavaScript sourcemaps.
//!
//! ## Installation
//!
//! The crate is called sourcemap and you can depend on it via cargo:
//!
//! ```toml
//! [dependencies]
//! sourcemap = "*"
//! ```
//!
//! If you want to use the git version:
//!
//! ```toml
//! [dependencies.sourcemap]
//! git = "https://github.com/mitsuhiko/rust-sourcemap.git"
//! ```
//!
//! ## Basic Operation
//!
//! This crate can load JavaScript sourcemaps from JSON files.  It uses
//! `serde` for parsing of the JSON data.  Due to the nature of sourcemaps
//! the entirety of the file must be loaded into memory which can be quite
//! memory intensive.
//!
//! Usage:
//!
//! ```rust
//! use sourcemap::SourceMap;
//! let input: &[_] = b"{
//!     \"version\":3,
//!     \"sources\":[\"coolstuff.js\"],
//!     \"names\":[\"x\",\"alert\"],
//!     \"mappings\":\"AAAA,GAAIA,GAAI,EACR,IAAIA,GAAK,EAAG,CACVC,MAAM\"
//! }";
//! let sm = SourceMap::from_reader(input).unwrap();
//! let token = sm.lookup_token(0, 0).unwrap(); // line-number and column
//! println!("token: {}", token);
//! ```
<<<<<<< HEAD
#![warn(missing_docs)]

=======
#[warn(missing_docs)]
>>>>>>> 9493ecc6
mod macros;

pub use crate::builder::SourceMapBuilder;
pub use crate::decoder::{decode, decode_data_url, decode_slice};
pub use crate::detector::{
    is_ram_bundle_slice, is_sourcemap, is_sourcemap_slice, locate_sourcemap_reference,
    locate_sourcemap_reference_slice, SourceMapRef,
};
pub use crate::errors::{Error, Result};
pub use crate::ram_bundle::{
    split_ram_bundle, RamBundle, RamBundleModule, RamBundleModuleIter, SplitRamBundleModuleIter,
};
pub use crate::sourceview::SourceView;
pub use crate::types::{
    DecodedMap, RawToken, RewriteOptions, SourceMap, SourceMapIndex, SourceMapSection,
    SourceMapSectionIter, Token, TokenIter,
};
pub use crate::utils::make_relative_path;

mod builder;
mod decoder;
mod detector;
mod encoder;
mod errors;
mod jsontypes;
mod ram_bundle;
mod sourceview;
mod types;
mod utils;
<<<<<<< HEAD
mod vlq;

pub mod internals {
    pub use super::decoder::StripHeaderReader;
    pub use crate::vlq::{generate_vlq_segment, parse_vlq_segment};
}
=======
pub mod vlq;
>>>>>>> 9493ecc6
<|MERGE_RESOLUTION|>--- conflicted
+++ resolved
@@ -37,12 +37,7 @@
 //! let token = sm.lookup_token(0, 0).unwrap(); // line-number and column
 //! println!("token: {}", token);
 //! ```
-<<<<<<< HEAD
-#![warn(missing_docs)]
-
-=======
 #[warn(missing_docs)]
->>>>>>> 9493ecc6
 mod macros;
 
 pub use crate::builder::SourceMapBuilder;
@@ -72,13 +67,4 @@
 mod sourceview;
 mod types;
 mod utils;
-<<<<<<< HEAD
-mod vlq;
-
-pub mod internals {
-    pub use super::decoder::StripHeaderReader;
-    pub use crate::vlq::{generate_vlq_segment, parse_vlq_segment};
-}
-=======
-pub mod vlq;
->>>>>>> 9493ecc6
+pub mod vlq;